--- conflicted
+++ resolved
@@ -88,11 +88,8 @@
 
 
 class ReceiptProcessor:
-<<<<<<< HEAD
-    """Secure receipt processing with AI-OCR Vision and fallback OCR functionality."""
-=======
-    """統合されたレシート処理クラス - AI-OCRの協調処理"""
->>>>>>> 4be491e4
+"""Secure receipt processing with AI-OCR Vision and fallback OCR functionality."""
+
     
     def __init__(self):
         """Initialize the receipt processor with secure configuration."""
@@ -102,7 +99,14 @@
         self.cv2_available = CV2_AVAILABLE
         self.heif_available = HEIF_AVAILABLE
         
-<<<<<<< HEAD
+
+        
+        # OCRプロセッサーの初期化
+        self.ocr_processor = OCRProcessor(cv2_available=self.cv2_available)
+        
+        # AIプロセッサーの初期化        # 処理モード設定
+        self.processing_mode = self._determine_processing_mode()
+
         # Initialize OpenAI client for Vision API
         if self.vision_api_available:
             try:
@@ -114,15 +118,7 @@
         
         if not self.tesseract_available:
             logger.error("Tesseract OCR is not available. Please install Tesseract OCR.")
-=======
-        # 処理モード設定
-        self.processing_mode = self._determine_processing_mode()
->>>>>>> 4be491e4
-        
-        # OCRプロセッサーの初期化
-        self.ocr_processor = OCRProcessor(cv2_available=self.cv2_available)
-        
-        # AIプロセッサーの初期化
+
         self.ai_processor = None
         if self.openai_available:
             try:
@@ -178,7 +174,6 @@
         except Exception as e:
             logger.error(f"Failed to get Tesseract languages: {e}")
     
-<<<<<<< HEAD
     def _create_prompt_template(self) -> ChatPromptTemplate:
         """Create a secure prompt template for OpenAI."""
         return ChatPromptTemplate.from_template(
@@ -311,9 +306,7 @@
                 "message": f"Vision API処理中にエラーが発生しました: {str(e)}",
                 "data": None
             }
-    
-=======
->>>>>>> 4be491e4
+
     def _convert_heic_to_jpeg(self, image_bytes: bytes) -> bytes:
         """Convert HEIC/HEIF image to JPEG format."""
         if not self.heif_available:
@@ -475,7 +468,10 @@
                     "data": None
                 }
             
-<<<<<<< HEAD
+            # 処理モードの決定
+            if not processing_mode:
+                processing_mode = "auto"
+
             # Try Vision API first if available
             if self.vision_api_available:
                 logger.info("Attempting AI-OCR with Vision API...")
@@ -488,7 +484,7 @@
                     return result
                 else:
                     logger.warning("Vision API failed, falling back to traditional OCR")
-            
+
             # Fall back to traditional OCR processing
             # Tesseractが利用できない場合のエラー
             if not self.tesseract_available:
@@ -497,11 +493,7 @@
                     "message": "OCRエンジンが利用できません。Tesseract OCRをインストールしてください。",
                     "data": None
                 }
-=======
-            # 処理モードの決定
-            if not processing_mode:
-                processing_mode = "auto"
->>>>>>> 4be491e4
+
             
             # Vision APIモードの場合
             if processing_mode == "vision" and self.openai_client:
